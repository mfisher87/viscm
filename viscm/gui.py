# This file is part of viscm
# Copyright (C) 2015 Nathaniel Smith <njs@pobox.com>
# Copyright (C) 2015 Stefan van der Walt <stefanv@berkeley.edu>
# See file LICENSE.txt for license information.

# Simple script using CIECAM02 and CAM02-UCS to visualize properties of a
# matplotlib colormap

import json
import os.path
import sys

import numpy as np

# matplotlib.rcParams['backend'] = "QT4AGG"
# Do this first before any other matplotlib imports, to force matplotlib to
# use a Qt backend
<<<<<<< HEAD
from matplotlib.backends.qt_compat import QtCore, QtGui, QtWidgets, _getSaveFileName
=======
from matplotlib.backends.qt_compat import QtWidgets, QtCore, QtGui
>>>>>>> d309d513

try:
    from matplotlib.backends.backend_qtagg import FigureCanvasQTAgg as FigureCanvas
except ImportError:
    try:
        from matplotlib.backends.backend_qt5agg import FigureCanvasQTAgg as FigureCanvas
    except ImportError:
        from matplotlib.backends.backend_qt4agg import FigureCanvasQTAgg as FigureCanvas

import matplotlib
import matplotlib.colors
import matplotlib.pyplot as plt
import mpl_toolkits.mplot3d
from colorspacious import (
    CIECAM02Space,
    CIECAM02Surround,
    cspace_convert,
    cspace_converter,
)
from matplotlib.colors import ListedColormap
from matplotlib.gridspec import GridSpec

from .minimvc import Trigger

<<<<<<< HEAD
=======

Qt = QtCore.Qt


>>>>>>> d309d513
# The correct L_A value for the standard sRGB viewing conditions is:
#   (64 / np.pi) / 5
# Due to an error in our color conversion code, the matplotlib colormaps were
# designed using the assumption that they would be viewed with an L_A value of
#   (64 / np.pi) * 5
# (i.e., 125x brighter ambient illumination than appropriate). It turns out
# that when all is said and done this has negligible effect on the uniformity
# of the resulting colormaps (phew), BUT fixing the bug has the effect of
# somewhat shrinking the sRGB color solid as projected into CAM02-UCS
# space. This means that the bezier points for existing colormaps (like the
# matplotlib ones) are in the wrong place. We can reproduce the original
# colormaps from these points by using this buggy_CAM02UCS space as our
# uniform space:
buggy_sRGB_viewing_conditions = CIECAM02Space(
    XYZ100_w="D65",
    Y_b=20,
    L_A=(64 / np.pi) * 5,  # bug: should be / 5
    surround=CIECAM02Surround.AVERAGE,
)
buggy_CAM02UCS = {
    "name": "CAM02-UCS",
    "ciecam02_space": buggy_sRGB_viewing_conditions,
}

GREYSCALE_CONVERSION_SPACE = "JCh"

_sRGB1_to_JCh = cspace_converter("sRGB1", GREYSCALE_CONVERSION_SPACE)
_JCh_to_sRGB1 = cspace_converter(GREYSCALE_CONVERSION_SPACE, "sRGB1")


def to_greyscale(sRGB1):
    JCh = _sRGB1_to_JCh(sRGB1)
    JCh[..., 1] = 0
    return np.clip(_JCh_to_sRGB1(JCh), 0, 1)


_deuter50_space = {"name": "sRGB1+CVD", "cvd_type": "deuteranomaly", "severity": 50}
_deuter50_to_sRGB1 = cspace_converter(_deuter50_space, "sRGB1")
_deuter100_space = {"name": "sRGB1+CVD", "cvd_type": "deuteranomaly", "severity": 100}
_deuter100_to_sRGB1 = cspace_converter(_deuter100_space, "sRGB1")
_prot50_space = {"name": "sRGB1+CVD", "cvd_type": "protanomaly", "severity": 50}
_prot50_to_sRGB1 = cspace_converter(_prot50_space, "sRGB1")
_prot100_space = {"name": "sRGB1+CVD", "cvd_type": "protanomaly", "severity": 100}
_prot100_to_sRGB1 = cspace_converter(_prot100_space, "sRGB1")


def _show_cmap(ax, rgb):
    ax.imshow(rgb[np.newaxis, ...], aspect="auto")


def _apply_rgb_mat(mat, rgb):
    return np.clip(np.einsum("...ij,...j->...i", mat, rgb), 0, 1)


# sRGB corners: a' goes from -37.4 to 45
AP_LIM = (-38, 46)
# b' goes from -46.5 to 42
BP_LIM = (-47, 43)
# J'/K goes from 0 to 100
JP_LIM = (-1, 101)


def _setup_Jpapbp_axis(ax):
    ax.set_xlabel("a' (green -> red)")
    ax.set_ylabel("b' (blue -> yellow)")
    ax.set_zlabel("J'/K (white -> black)")
    ax.set_xlim(*AP_LIM)
    ax.set_ylim(*BP_LIM)
    ax.set_zlim(*JP_LIM)


# Adapt a matplotlib colormap to a linearly transformed version -- useful for
# visualizing how colormaps look given color deficiency.
# Kinda a hack, b/c we inherit from Colormap (this is required), but then
# ignore its implementation entirely.
class TransformedCMap(matplotlib.colors.Colormap):
    def __init__(self, transform, base_cmap):
        self.transform = transform
        self.base_cmap = base_cmap

    def __call__(self, *args, **kwargs):
        bts = kwargs.pop("bytes", False)
        fx = self.base_cmap(*args, bytes=False, **kwargs)
        tfx = self.transform(fx)
        if bts:
            return (tfx * 255).astype("uint8")
        return tfx

    def set_bad(self, *args, **kwargs):
        self.base_cmap.set_bad(*args, **kwargs)

    def set_under(self, *args, **kwargs):
        self.base_cmap.set_under(*args, **kwargs)

    def set_over(self, *args, **kwargs):
        self.base_cmap.set_over(*args, **kwargs)

    def is_gray(self):
        return False


def _vis_axes(fig):
    grid = GridSpec(
        10,
        4,
        left=0.02,
        right=0.98,
        bottom=0.02,
        width_ratios=[1] * 4,
        height_ratios=[1] * 10,
    )
    axes = {
        "cmap": grid[0, 0],
        "deltas": grid[1:4, 0],
        "cmap-greyscale": grid[0, 1],
        "lightness-deltas": grid[1:4, 1],
        "deuteranomaly": grid[4, 0],
        "deuteranopia": grid[5, 0],
        "protanomaly": grid[4, 1],
        "protanopia": grid[5, 1],
        # 'lightness': grid[4:6, 1],
        # 'colourfulness': grid[4:6, 2],
        # 'hue': grid[4:6, 3],
        "image0": grid[0:3, 2],
        "image0-cb": grid[0:3, 3],
        "image1": grid[3:6, 2],
        "image1-cb": grid[3:6, 3],
        "image2": grid[6:8, 2:],
        "image2-cb": grid[8:, 2:],
    }

    axes = {key: fig.add_subplot(value) for (key, value) in axes.items()}
    axes["gamut"] = fig.add_subplot(grid[6:, :2], projection="3d")
    return axes


def lookup_colormap_by_name(name):
    try:
        return plt.get_cmap(name)
    except ValueError:
        pass
    # Try expanding a setuptools-style entrypoint:
    #   foo.bar:baz.quux
    #   -> import foo.bar; return foo.bar.baz.quux
    if ":" in name:
        module_name, object_name = name.split(":", 1)
        object_path = object_name.split(".")
        import importlib

        cm = importlib.import_module(module_name)
        for entry in object_path:
            cm = getattr(cm, entry)
        return cm
    raise ValueError(f"Can't find colormap {name!r}")


class viscm:
    def __init__(
        self,
        cm,
        figure=None,
        uniform_space="CAM02-UCS",
        name=None,
        N=256,
        N_dots=50,
        show_gamut=False,
    ):
        if isinstance(cm, str):
            cm = lookup_colormap_by_name(cm)
        if name is None:
            name = cm.name
        if figure is None:
            figure = plt.figure()
        self._sRGB1_to_uniform = cspace_converter("sRGB1", uniform_space)

        self.figure = figure
        self.figure.suptitle(f"Colormap evaluation: {name}", fontsize=24)

        axes = _vis_axes(self.figure)

        # ListedColormap is used for many matplotlib builtin colormaps
        # (e.g. viridis) and also what we use in the editor. It's the most
        # efficient way to work with arbitrary smooth colormaps -- pick enough
        # points that it looks smooth, and then don't waste time interpolating
        # between them. But then it creates weird issues in the analyzer if
        # our N doesn't match their N, especially when we try to compute the
        # derivative. (Specifically the derivative oscillates between 0 and a
        # large value depending on where our sample points happen to fall
        # relative to the cutoffs between the ListedColormap samples.) So if
        # this is a smooth (large N) ListedColormap, then just use its samples
        # directly:
        if isinstance(cm, ListedColormap) and cm.N >= 100:
            RGB = np.asarray(cm.colors)[:, :3]
            N = RGB.shape[0]
            x = np.linspace(0, 1, N)
        else:
            x = np.linspace(0, 1, N)
            RGB = cm(x)[:, :3]
        x_dots = np.linspace(0, 1, N_dots)
        RGB_dots = cm(x_dots)[:, :3]

        ax = axes["cmap"]
        _show_cmap(ax, RGB)
        ax.set_title("The colormap in its glory")
        ax.get_xaxis().set_visible(False)
        ax.get_yaxis().set_visible(False)

        def label(ax, s):
            ax.text(
                0.95,
                0.05,
                s,
                horizontalalignment="right",
                verticalalignment="bottom",
                transform=ax.transAxes,
            )

        def title(ax, s):
            ax.text(
                0.98,
                0.98,
                s,
                horizontalalignment="right",
                verticalalignment="top",
                transform=ax.transAxes,
            )

        Jpapbp = self._sRGB1_to_uniform(RGB)

        def delta_ymax(values):
            return max(np.max(values) * 1.1, 0)

        ax = axes["deltas"]
        local_deltas = np.sqrt(np.sum((Jpapbp[:-1, :] - Jpapbp[1:, :]) ** 2, axis=-1))
        local_derivs = N * local_deltas
        ax.plot(x[1:], local_derivs)
        arclength = np.sum(local_deltas)
        rmse = np.std(local_derivs)
        title(ax, "Perceptual derivative")
        label(
            ax,
            "Length: {:0.1f}\nRMS deviation from flat: {:0.1f} ({:0.1f}%)".format(
                arclength, rmse, 100 * rmse / arclength
            ),
        )
        ax.set_ylim(-delta_ymax(-local_derivs), delta_ymax(local_derivs))
        ax.get_xaxis().set_visible(False)

        ax = axes["cmap-greyscale"]
        _show_cmap(ax, to_greyscale(RGB))
        ax.set_title("Black-and-white printed")
        ax.get_xaxis().set_visible(False)
        ax.get_yaxis().set_visible(False)

        ax = axes["lightness-deltas"]
        ax.axhline(0, linestyle="--", color="grey")
        lightness_deltas = np.diff(Jpapbp[:, 0])
        lightness_derivs = N * lightness_deltas

        ax.plot(x[1:], lightness_derivs)
        title(ax, "Perceptual lightness derivative")
        lightness_arclength = np.sum(np.abs(lightness_deltas))
        lightness_rmse = np.std(lightness_derivs)
        label(
            ax,
            "Length: {:0.1f}\nRMS deviation from flat: {:0.1f} ({:0.1f}%)".format(
                lightness_arclength,
                lightness_rmse,
                100 * lightness_rmse / lightness_arclength,
            ),
        )

        ax.set_ylim(-delta_ymax(-lightness_derivs), delta_ymax(lightness_derivs))
        ax.get_xaxis().set_visible(False)

        # ax = axes['lightness']
        # ax.plot(x, ciecam02.J)
        # label(ax, "Lightness (J)")
        # ax.set_ylim(0, 105)

        # ax = axes['colourfulness']
        # ax.plot(x, ciecam02.M)
        # label(ax, "Colourfulness (M)")

        # ax = axes['hue']
        # ax.plot(x, ciecam02.h)
        # label(ax, "Hue angle (h)")
        # ax.set_ylim(0, 360)

        def anom(ax, converter, name):
            _show_cmap(ax, np.clip(converter(RGB), 0, 1))
            label(ax, name)
            ax.get_xaxis().set_visible(False)
            ax.get_yaxis().set_visible(False)

        anom(axes["deuteranomaly"], _deuter50_to_sRGB1, "Moderate deuteranomaly")
        anom(axes["deuteranopia"], _deuter100_to_sRGB1, "Complete deuteranopia")

        anom(axes["protanomaly"], _prot50_to_sRGB1, "Moderate protanomaly")
        anom(axes["protanopia"], _prot100_to_sRGB1, "Complete protanopia")

        ax = axes["gamut"]
        ax.plot(Jpapbp[:, 1], Jpapbp[:, 2], Jpapbp[:, 0])
        Jpapbp_dots = self._sRGB1_to_uniform(RGB_dots)
        ax.scatter(
            Jpapbp_dots[:, 1],
            Jpapbp_dots[:, 2],
            Jpapbp_dots[:, 0],
            c=RGB_dots[:, :],
            s=80,
        )

        # Draw a wireframe indicating the sRGB gamut
        self.gamut_patch = sRGB_gamut_patch(uniform_space)
        # That function returns a patch where each face is colored to match
        # the represented colors. For present purposes we want something
        # less... colorful.
        self.gamut_patch.set_facecolor([0.5, 0.5, 0.5, 0.1])
        self.gamut_patch.set_edgecolor([0.2, 0.2, 0.2, 0.1])
        ax.add_collection3d(self.gamut_patch)
        self.gamut_patch.set_visible(show_gamut)

        ax.view_init(elev=75, azim=-75)

        _setup_Jpapbp_axis(ax)

        images = []
        image_args = []
        example_dir = os.path.join(os.path.dirname(__file__), "examples")

        images.append(
            np.loadtxt(os.path.join(example_dir, "st-helens_before-modified.txt.gz")).T
        )
        image_args.append({})

        # Adapted from
        #   http://matplotlib.org/mpl_examples/images_contours_and_fields/pcolormesh_levels.py
        dx = dy = 0.05
        y, x = np.mgrid[-5 : 5 + dy : dy, -5 : 10 + dx : dx]
        z = np.sin(x) ** 10 + np.cos(10 + y * x) + np.cos(x) + 0.2 * y + 0.1 * x
        images.append(z)
        image_args.append({})

        # Peter Kovesi's colormap test image at
        #   http://peterkovesi.com/projects/colourmaps/colourmaptest.tif

        images.append(np.load(os.path.join(example_dir, "colourmaptest.npy")))

        image_args.append({})

        def _deuter_transform(RGBA):
            # clipping, alpha handling
            RGB = RGBA[..., :3]
            RGB = np.clip(_deuter50_to_sRGB1(RGB), 0, 1)
            return np.concatenate((RGB, RGBA[..., 3:]), axis=-1)

        deuter_cm = TransformedCMap(_deuter_transform, cm)

        for i, (image, args) in enumerate(zip(images, image_args)):
            ax = axes["image%i" % (i,)]
            ax.imshow(image, cmap=cm, **args)
            ax.get_xaxis().set_visible(False)
            ax.get_yaxis().set_visible(False)

            ax_cb = axes["image%i-cb" % (i,)]
            ax_cb.imshow(image, cmap=deuter_cm, **args)
            ax_cb.get_xaxis().set_visible(False)
            ax_cb.get_yaxis().set_visible(False)

        axes["image0"].set_title("Sample images")
        axes["image0-cb"].set_title("Moderate deuter.")
        self.axes = axes

    def toggle_gamut(self):
        self.gamut_patch.set_visible(not self.gamut_patch.get_visible())

    def save_figure(self, path):
        self.figure.savefig(path)


def sRGB_gamut_patch(uniform_space, resolution=20):
    step = 1.0 / resolution
    sRGB_quads = []
    sRGB_values = []
    # each entry in 'quads' is a 4x3 array where each row contains the
    # coordinates of a corner point
    for fixed in 0, 1:
        for i in range(resolution):
            for j in range(resolution):
                # R quad
                sRGB_quads.append(
                    [
                        [fixed, i * step, j * step],
                        [fixed, (i + 1) * step, j * step],
                        [fixed, (i + 1) * step, (j + 1) * step],
                        [fixed, i * step, (j + 1) * step],
                    ]
                )
                sRGB_values.append((fixed, (i + 0.5) * step, (j + 0.5) * step, 1))
                # G quad
                sRGB_quads.append(
                    [
                        [i * step, fixed, j * step],
                        [(i + 1) * step, fixed, j * step],
                        [(i + 1) * step, fixed, (j + 1) * step],
                        [i * step, fixed, (j + 1) * step],
                    ]
                )
                sRGB_values.append(((i + 0.5) * step, fixed, (j + 0.5) * step, 1))
                # B quad
                sRGB_quads.append(
                    [
                        [i * step, j * step, fixed],
                        [(i + 1) * step, j * step, fixed],
                        [(i + 1) * step, (j + 1) * step, fixed],
                        [i * step, (j + 1) * step, fixed],
                    ]
                )
                sRGB_values.append(((i + 0.5) * step, (j + 0.5) * step, fixed, 1))
    sRGB_quads = np.asarray(sRGB_quads)
    # work around colorspace transform bugginess in handling high-dim
    # arrays
    sRGB_quads_2d = sRGB_quads.reshape((-1, 3))
    Jpapbp_quads_2d = cspace_convert(sRGB_quads_2d, "sRGB1", uniform_space)
    Jpapbp_quads = Jpapbp_quads_2d.reshape((-1, 4, 3))
    gamut_patch = mpl_toolkits.mplot3d.art3d.Poly3DCollection(
        Jpapbp_quads[:, :, [1, 2, 0]]
    )
    gamut_patch.set_facecolor(sRGB_values)
    gamut_patch.set_edgecolor(sRGB_values)
    return gamut_patch


def sRGB_gamut_Jp_slice(
    Jp, uniform_space, ap_lim=(-50, 50), bp_lim=(-50, 50), resolution=200
):
    bp_grid, ap_grid = np.mgrid[
        bp_lim[0] : bp_lim[1] : resolution * 1j, ap_lim[0] : ap_lim[1] : resolution * 1j
    ]
    Jp_grid = Jp * np.ones((resolution, resolution))
    Jpapbp = np.concatenate(
        (
            Jp_grid[:, :, np.newaxis],
            ap_grid[:, :, np.newaxis],
            bp_grid[:, :, np.newaxis],
        ),
        axis=2,
    )
    sRGB = cspace_convert(Jpapbp, uniform_space, "sRGB1")
    sRGBA = np.concatenate((sRGB, np.ones(sRGB.shape[:2] + (1,))), axis=2)
    sRGBA[np.any((sRGB < 0) | (sRGB > 1), axis=-1)] = [0, 0, 0, 0]
    return sRGBA


def draw_pure_hue_angles(ax):
    # Pure hue angles from CIECAM-02
    for color, angle in [("r", 20.14), ("y", 90.00), ("g", 164.25), ("b", 237.53)]:
        x = np.cos(np.deg2rad(angle))
        y = np.sin(np.deg2rad(angle))
        ax.plot([0, x * 1000], [0, y * 1000], color + "--")


def draw_sRGB_gamut_Jp_slice(
    ax, Jp, uniform_space, ap_lim=(-50, 50), bp_lim=(-50, 50), **kwargs
):
    sRGB = sRGB_gamut_Jp_slice(
        Jp, uniform_space, ap_lim=ap_lim, bp_lim=bp_lim, **kwargs
    )
    im = ax.imshow(sRGB, aspect="equal", extent=ap_lim + bp_lim, origin="lower")
    draw_pure_hue_angles(ax)
    ax.set_xlim(ap_lim)
    ax.set_ylim(bp_lim)
    return im


# def sRGB_gamut_J_slice(J,
#                        ap_lim=(-50, 50), bp_lim=(-50, 50), resolution=200):
#     a_grid, b_grid = np.mgrid[ap_lim[0] : ap_lim[1] : resolution * 1j,
#                               bp_lim[0] : bp_lim[1] : resolution * 1j]
#     J_grid = J * np.ones((resolution, resolution))
#     h = np.rad2deg(np.arctan2(b_grid, a_grid))
#     M = np.hypot(a_grid, b_grid)
#     XYZ = ViewingConditions.sRGB.CIECAM02_to_XYZ(J=J_grid, M=M, h=h)
#     sRGB = XYZ_to_sRGB(XYZ)
#     sRGB[np.any((sRGB < 0) | (sRGB > 1), axis=-1)] = np.nan
#     return sRGB


def _viscm_editor_axes(fig):
    grid = GridSpec(1, 2, width_ratios=[9, 1], height_ratios=[50])
    axes = {"bezier": grid[0, 0], "cm": grid[0, 1]}

    axes = {key: fig.add_subplot(value) for (key, value) in axes.items()}
    return axes


class viscm_editor:
    def __init__(
        self,
        figure=None,
        uniform_space="CAM02-UCS",
        min_Jp=15,
        max_Jp=95,
        xp=None,
        yp=None,
        cmtype="linear",
        filter_k=100,
        fixed=-1,
        name="new cm",
        method="CatmulClark",
    ):
        from .bezierbuilder import (
            ControlPointBuilder,
            ControlPointModel,
            SingleBezierCurveModel,
            TwoBezierCurveModel,
        )

        if figure is None:
            figure = plt.figure()
        self.cmtype = cmtype
        self.method = method
        self._uniform_space = uniform_space
        self.name = name
        self.figure = figure
        axes = _viscm_editor_axes(self.figure)
        self.min_Jp = min_Jp
        self.max_Jp = max_Jp
        self.fixed = fixed
        if self.cmtype in ["diverging", "diverging-continuous"] and xp is None:
            self.fixed = 4
        if xp is None or yp is None:
            if method == "Bezier":
                xp = {
                    "linear": [
                        -2.0591553836234482,
                        59.377014829142524,
                        43.552546744036135,
                        4.7670857511283202,
                        -9.5059638942617539,
                    ],
                    "diverging": [-9, -15, 43, 30, 0, -20, -30, 20, 1],
                    "diverging-continuous": [-9, -15, 43, 30, 0, -20, -30, 20, 1],
                }[cmtype]
                yp = {
                    "linear": [
                        -25.664893617021221,
                        -21.941489361702082,
                        38.874113475177353,
                        20.567375886524871,
                        32.047872340425585,
                    ],
                    "diverging": [-5, 20, 20, -21, 0, 21, -38, -20, -5],
                    "diverging-continuous": [-5, 20, 20, -21, 0, 21, -38, -20, -5],
                }[cmtype]
            if method == "CatmulClark":
                xp = {
                    "linear": [-2, 20, 23, 5, -9],
                    "diverging": [-9, -15, -10, 0, 0, 5, 10, 15, 2],
                    "diverging-continuous": [-9, -5, -1, 0, 0, 5, 10, 15, 2],
                }[cmtype]
                yp = {
                    "linear": [-25, -21, 18, 10, 12],
                    "diverging": [-5, -8, -20, -10, 0, 2, 8, 15, 5],
                    "diverging-continuous": [-5, -8, -20, -10, 0, 2, 8, 15, 5],
                }[cmtype]
        xy_lim = {"Bezier": (-100, 100), "CatmulClark": (-50, 50)}[self.method]

        BezierModel, startJp = {
            "linear": (SingleBezierCurveModel, 0.5),
            "diverging": (TwoBezierCurveModel, 0.75),
            "diverging-continuous": (TwoBezierCurveModel, 0.5),
        }[cmtype]

        self.control_point_model = ControlPointModel(xp, yp, fixed=self.fixed)
        self.bezier_model = BezierModel(self.control_point_model, self.method)
        axes["bezier"].add_line(self.bezier_model.bezier_curve)
        self.cmap_model = BezierCMapModel(
            self.bezier_model,
            self.min_Jp,
            self.max_Jp,
            uniform_space,
            cmtype=cmtype,
            filter_k=filter_k,
        )

        self.highlight_point_model = HighlightPointModel(self.cmap_model, startJp)
        self.highlight_point_model1 = None

        self.bezier_builder = ControlPointBuilder(
            axes["bezier"], self.control_point_model
        )

        self.bezier_gamut_viewer = GamutViewer2D(
            axes["bezier"],
            self.highlight_point_model,
            uniform_space,
        )

        self.bezier_highlight_point_view = HighlightPoint2DView(
            axes["bezier"], self.highlight_point_model
        )
        if cmtype == "diverging":
            self.highlight_point_model1 = HighlightPointModel(
                self.cmap_model, 1 - startJp
            )
            self.bezier_highlight_point_view1 = HighlightPoint2DView(
                axes["bezier"], self.highlight_point_model1
            )

        # draw_pure_hue_angles(axes['bezier'])
        axes["bezier"].set_xlim(*xy_lim)
        axes["bezier"].set_ylim(*xy_lim)

        self.cmap_view = CMapView(axes["cm"], self.cmap_model)
        self.cmap_highlighter = HighlightPointBuilder(
            axes["cm"], self.highlight_point_model, self.highlight_point_model1
        )
        self.axes = axes

    def save_colormap(self, filepath):
        with open(filepath, "w") as f:
            xp, yp, fixed = self.control_point_model.get_control_points()
            rgb, _ = self.cmap_model.get_sRGB(num=256)
            hex_blob = ""
            for color in rgb:
                for component in color:
                    hex_blob += "%02x" % (int(round(component * 255)))
            usage_hints = ["red-green-colorblind-safe", "greyscale-safe"]
            if self.cmtype == "diverging":
                usage_hints.append("diverging")
            elif self.cmtype == "linear":
                usage_hints.append("sequential")
            xp, yp, fixed = self.control_point_model.get_control_points()
            extensions = {
                "min_Jp": self.min_Jp,
                "max_Jp": self.max_Jp,
                "xp": xp,
                "yp": yp,
                "fixed": fixed,
                "filter_k": self.cmap_model.filter_k,
                "cmtype": self.cmtype,
                "uniform_colorspace": self._uniform_space,
                "spline_method": self.method,
            }
            json.dump(
                {
                    "content-type": "application/vnd.matplotlib.colormap-v1+json",
                    "name": self.name,
                    "license": "http://creativecommons.org/publicdomain/zero/1.0/",
                    "usage-hints": usage_hints,
                    "colorspace": "sRGB",
                    "domain": "continuous",
                    "colors": hex_blob,
                    "extensions": {"https://matplotlib.org/viscm": extensions},
                },
                f,
                indent=4,
            )
        print("Saved")

    def export_py(self, filepath):
        import textwrap

        template = textwrap.dedent(
            """
        from matplotlib.colors import ListedColormap

        cm_type = "{type}"

        cm_data = {array_list}
        test_cm = ListedColormap(cm_data, name="{name}")
        """
        )
        rgb, _ = self.cmap_model.get_sRGB(num=256)
        array_list = np.array2string(
            rgb, max_line_width=78, prefix="cm_data = ", separator=","
        )
        with open(filepath, "w") as f:
            f.write(
                template.format(
                    **{"array_list": array_list, "type": self.cmtype, "name": self.name}
                )
            )

    def show_viscm(self):
        cm = ListedColormap(self.cmap_model.get_sRGB(num=256)[0], name=self.name)

        return cm

    def _jp_update(self, minval, maxval):
        if minval >= 0 and minval <= 100 and maxval >= 0 and maxval <= 100:
            self.min_Jp = minval
            self.max_Jp = maxval
            self.cmap_model.set_Jp_minmax(self.min_Jp, self.max_Jp)

    def _filter_k_update(self, filter_k):
        self.cmap_model.set_filter_k(filter_k)


class BezierCMapModel:
    def __init__(
        self, bezier_model, min_Jp, max_Jp, uniform_space, filter_k=100, cmtype="linear"
    ):
        self.bezier_model = bezier_model
        self.min_Jp = min_Jp
        self.max_Jp = max_Jp
        self.filter_k = filter_k
        self.cmtype = cmtype
        self.trigger = Trigger()
        self.Jp_minmax_trigger = Trigger()
        self.Jp_minmax_trigger.add_callback(self.trigger.fire)
        self.filter_k_trigger = Trigger()
        self.filter_k_trigger.add_callback(self.trigger.fire)
        self.uniform_to_sRGB1 = cspace_converter(uniform_space, "sRGB1")
        self.bezier_model.trigger.add_callback(self.trigger.fire)

    def set_Jp_minmax(self, min_Jp, max_Jp):
        self.min_Jp = min_Jp
        self.max_Jp = max_Jp
        self.Jp_minmax_trigger.fire()

    def set_filter_k(self, filter_k):
        self.filter_k = filter_k
        self.filter_k_trigger.fire()

    def get_Jpapbp_at_point(self, point):
        from scipy.interpolate import interp1d

        Jp, ap, bp = self.get_Jpapbp()
        Jp, ap, bp = interp1d(np.linspace(0, 1, Jp.size), np.array([Jp, ap, bp]))(point)
        return Jp, ap, bp

    def get_Jpapbp(self, num=200):
        ap, bp = self.bezier_model.get_bezier_points_at(np.linspace(0, 1, num))
        at = np.linspace(0, 1, num)
        if self.cmtype == "diverging":
            from scipy.special import erf

            at = 1 + 2 * np.cumsum(erf(self.filter_k * (at - 0.5))) / num
        Jp = (self.max_Jp - self.min_Jp) * at + self.min_Jp
        return Jp, ap, bp

    def get_sRGB(self, num=200):
        # Return sRGB and out-of-gamut mask
        Jp, ap, bp = self.get_Jpapbp(num=num)
        sRGB = self.uniform_to_sRGB1(np.column_stack((Jp, ap, bp)))
        oog = np.any((sRGB > 1) | (sRGB < 0), axis=-1)
        sRGB[oog, :] = np.nan
        return sRGB, oog


class CMapView:
    def __init__(self, ax, cmap_model):
        self.ax = ax
        self.cmap_model = cmap_model

        rgb_display, oog_display = self._drawable_arrays()
        self.image = self.ax.imshow(rgb_display, extent=(0, 0.2, 0, 1), origin="lower")
        self.gamut_alert_image = self.ax.imshow(
            oog_display, extent=(0.05, 0.15, 0, 1), origin="lower"
        )
        self.ax.set_xlim(0, 0.2)
        self.ax.set_ylim(0, 1)
        self.ax.get_xaxis().set_visible(False)

        self.cmap_model.trigger.add_callback(self._refresh)

    def _drawable_arrays(self):
        rgb, oog = self.cmap_model.get_sRGB()
        rgb_display = rgb[:, np.newaxis, :]
        oog_display = np.empty((rgb.shape[0], 1, 4))
        oog_display[...] = [0, 0, 0, 0]
        oog_display[oog, :, :] = [0, 1, 1, 1]
        return rgb_display, oog_display

    def _refresh(self):
        rgb_display, oog_display = self._drawable_arrays()
        self.image.set_data(rgb_display)
        self.gamut_alert_image.set_data(oog_display)


class HighlightPointModel:
    def __init__(self, cmap_model, point):
        self._cmap_model = cmap_model
        self._point = point
        self.trigger = Trigger()

        self._cmap_model.trigger.add_callback(self.trigger.fire)

    def get_point(self):
        return self._point

    def set_point(self, point):
        self._point = point
        self.trigger.fire()

    def get_Jpapbp(self):
        return self._cmap_model.get_Jpapbp_at_point(self._point)


class HighlightPointBuilder:
    def __init__(self, ax, highlight_point_model_a, highlight_point_model_b):
        self.ax = ax
        self.highlight_point_model_b = highlight_point_model_b
        self.highlight_point_model_a = highlight_point_model_a

        self.canvas = self.ax.figure.canvas
        self._in_drag = False

        self.marker_line_a = self.ax.axhline(
            highlight_point_model_a.get_point(), linewidth=3, color="r"
        )
        if self.highlight_point_model_b:
            self.marker_line_b = self.ax.axhline(
                highlight_point_model_b.get_point(), linewidth=3, color="r"
            )

        self.canvas.mpl_connect("button_press_event", self._on_button_press)
        self.canvas.mpl_connect("motion_notify_event", self._on_motion)
        self.canvas.mpl_connect("button_release_event", self._on_button_release)

        self.highlight_point_model_a.trigger.add_callback(self._refresh)
        if highlight_point_model_b:
            self.highlight_point_model_a.trigger.add_callback(self._refresh)

    def _on_button_press(self, event):
        if event.inaxes != self.ax:
            return
        if event.button != 1:
            return
        self._in_drag = True
        self.highlight_point_model_a.set_point(event.ydata)
        if self.highlight_point_model_b:
            self.highlight_point_model_b.set_point(1 - event.ydata)

    def _on_motion(self, event):
        if self._in_drag and event.ydata is not None:
            self.highlight_point_model_a.set_point(event.ydata)
            if self.highlight_point_model_b:
                self.highlight_point_model_b.set_point(1 - event.ydata)

    def _on_button_release(self, event):
        if event.button != 1:
            return
        self._in_drag = False

    def _refresh(self):
        point = self.highlight_point_model_a.get_point()
        self.marker_line_a.set_data([0, 1], [point, point])
        if self.highlight_point_model_b:
            self.marker_line_b.set_data([0, 1], [1 - point, 1 - point])
        self.canvas.draw()


class GamutViewer2D:
    def __init__(
        self,
        ax,
        highlight_point_model,
        uniform_space,
        ap_lim=(-50, 50),
        bp_lim=(-50, 50),
    ):
        self.ax = ax
        self.highlight_point_model = highlight_point_model
        self.ap_lim = ap_lim
        self.bp_lim = bp_lim
        self.uniform_space = uniform_space

        self.bgcolors = {"light": (0.9, 0.9, 0.9), "dark": (0.1, 0.1, 0.1)}
        # We want some hysteresis, so that there's no point where wiggling the
        # line back and forth causes background flickering.
        self.bgcolor_ranges = {"light": (0, 60), "dark": (40, 100)}
        self.bg_opposites = {"light": "dark", "dark": "light"}
        self.bg = "light"
        self.ax.set_facecolor(self.bgcolors[self.bg])

        self.image = self.ax.imshow(
            [[[0, 0, 0]]], aspect="equal", extent=ap_lim + bp_lim, origin="lower"
        )

        self.highlight_point_model.trigger.add_callback(self._refresh)

    def _refresh(self):
        Jp, _, _ = self.highlight_point_model.get_Jpapbp()
        low, high = self.bgcolor_ranges[self.bg]
        if not (low <= Jp <= high):
            self.bg = self.bg_opposites[self.bg]
            self.ax.set_facecolor(self.bgcolors[self.bg])
        sRGB = sRGB_gamut_Jp_slice(Jp, self.uniform_space, self.ap_lim, self.bp_lim)
        self.image.set_data(sRGB)


class HighlightPoint2DView:
    def __init__(self, ax, highlight_point_model):
        self.ax = ax
        self.highlight_point_model = highlight_point_model

        _, ap, bp = self.highlight_point_model.get_Jpapbp()
        self.marker = self.ax.plot([ap], [bp], "y.", mew=3)[0]

        self.highlight_point_model.trigger.add_callback(self._refresh)

    def _refresh(self):
        _, ap, bp = self.highlight_point_model.get_Jpapbp()
        self.marker.set_data([ap], [bp])
        self.ax.figure.canvas.draw()


def loadpyfile(path):
    is_native = True
    cmtype = "linear"
    method = "Bezier"
    ns = {
        "__name__": "",
        "__file__": os.path.basename(path),
    }

    # FIXME: `args.colormap` should be `path`?
    with open(args.colormap) as f:  # noqa: F821
        code = compile(
            f.read(),
            os.path.basename(args.colormap),  # noqa: F821
            "exec",
        )
        exec(code, globals(), ns)

    params = ns.get("parameters", {})
    if "min_JK" in params:
        params["min_Jp"] = params.pop("min_JK")
        params["max_Jp"] = params.pop("max_JK")
    cmap = ns.get("test_cm", None)
    return params, cmtype, cmap.name, cmap, is_native, method


class Colormap:
    def __init__(self, cmtype, method, uniform_space):
        self.can_edit = True
        self.params = {}
        self.cmtype = cmtype
        self.method = method
        self.name = None
        self.cmap = None
        self.uniform_space = uniform_space
        if self.uniform_space == "buggy-CAM02-UCS":
            self.uniform_space = buggy_CAM02UCS

    def load(self, path):
        self.path = path
        if os.path.isfile(path):
            _, extension = os.path.splitext(path)
            if extension == ".py":
                self.can_edit = True
                self.cmtype = "linear"
                self.method = "Bezier"
                ns = {
                    "__name__": "",
                    "__file__": os.path.basename(self.path),
                }
                with open(self.path) as f:
                    code = compile(f.read(), os.path.basename(self.path), "exec")
                    exec(code, globals(), ns)
                self.params = ns.get("parameters", {})
                if not self.params:
                    self.can_edit = False
                if "min_JK" in self.params:
                    self.params["min_Jp"] = self.params.pop("min_JK")
                    self.params["max_Jp"] = self.params.pop("max_JK")
                self.cmap = ns.get("test_cm", None)
                self.name = self.cmap.name
            elif extension == ".jscm":
                self.can_edit = False
                with open(self.path) as f:
                    data = json.loads(f.read())
                    self.name = data["name"]
                    colors = data["colors"]
                    colors = [colors[i : i + 6] for i in range(0, len(colors), 6)]
                    colors = [
                        [int(c[2 * i : 2 * i + 2], 16) / 255 for i in range(3)]
                        for c in colors
                    ]
                    self.cmap = matplotlib.colors.ListedColormap(colors, self.name)
                    if (
                        "extensions" in data
                        and "https://matplotlib.org/viscm" in data["extensions"]
                    ):
                        self.can_edit = True
                        self.params = {
                            k: v
                            for k, v in data["extensions"][
                                "https://matplotlib.org/viscm"
                            ].items()
                            if k
                            in {
                                "xp",
                                "yp",
                                "min_Jp",
                                "max_Jp",
                                "fixed",
                                "filter_k",
                                "uniform_space",
                            }
                        }
                        self.params["name"] = self.name
                        self.cmtype = data["extensions"][
                            "https://matplotlib.org/viscm"
                        ]["cmtype"]
                        self.method = data["extensions"][
                            "https://matplotlib.org/viscm"
                        ]["spline_method"]
                        self.uniform_space = data["extensions"][
                            "https://matplotlib.org/viscm"
                        ]["uniform_colorspace"]
            else:
                sys.exit("Unsupported filetype")
        else:
            self.can_edit = False
            self.cmap = lookup_colormap_by_name(path)
            self.name = path
<<<<<<< HEAD

=======
        

def main(argv):
    import argparse

    # Usage:
    #   python -m viscm
    #   python -m viscm edit
    #   python -m viscm edit <file.py>
    #      (file.py must define some appropriate globals)
    #   python -m viscm view <file.py>
    #      (file.py must define a global named "test_cm")
    #   python -m viscm view "matplotlib builtin colormap"
    #   python -m viscm view --save=foo.png ...

    parser = argparse.ArgumentParser(
        prog="python -m viscm",
        description="A colormap tool.",
    )
    parser.add_argument("action", metavar="ACTION",
                        help="'edit' or 'view' (or 'show', same as 'view')",
                        choices=["edit", "view", "show"],
                        default="edit",
                        nargs="?")
    parser.add_argument("colormap", metavar="COLORMAP",
                        default=None,
                        help="A .json file saved from the editor, or "
                             "the name of a matplotlib builtin colormap",
                        nargs="?")
    parser.add_argument("--uniform-space", metavar="SPACE",
                        default="CAM02-UCS",
                        dest="uniform_space",
                        help="The perceptually uniform space to use. Usually "
                        "you should leave this alone. You can pass 'CIELab' "
                        "if you're curious how uniform some colormap is in "
                        "CIELab space. You can pass 'buggy-CAM02-UCS' if "
                        "you're trying to reproduce the matplotlib colormaps "
                        "(which turn out to have had a small bug in the "
                        "assumed sRGB viewing conditions) from their bezier "
                        "curves.")
    parser.add_argument("-t", "--type", type=str,
                        default="linear", choices=["linear", "diverging", "diverging-continuous"],
                        help="Choose a colormap type. Supported options are 'linear', 'diverging', and 'diverging-continuous")
    parser.add_argument("-m", "--method", type=str,
                        default="CatmulClark", choices=["Bezier", "CatmulClark"],
                        help="Choose a spline construction method. 'CatmulClark' is the default, but you may choose the legacy option 'Bezier'")
    parser.add_argument("--save", metavar="FILE",
                        default=None,
                        help="Immediately save visualization to a file "
                             "(view-mode only).")
    parser.add_argument("--quit", default=False, action="store_true",
                        help="Quit immediately after starting "
                             "(useful with --save).")
    args = parser.parse_args(argv)

    cm = Colormap(args.type, args.method, args.uniform_space)
    app = QtWidgets.QApplication([])

    if args.colormap:
        cm.load(args.colormap)


    # Easter egg! I keep typing 'show' instead of 'view' so accept both
    if args.action in ("view", "show"):
        if cm is None:
            sys.exit("Please specify a colormap")
        fig = plt.figure()
        figureCanvas = FigureCanvas(fig)
        v = viscm(cm.cmap, name=cm.name, figure=fig, uniform_space=cm.uniform_space)
        mainwindow = ViewerWindow(figureCanvas, v, cm.name)
        if args.save is not None:
            v.figure.set_size_inches(20, 12)
            v.figure.savefig(args.save)
    elif args.action == "edit":
        if not cm.can_edit:
            sys.exit("Sorry, I don't know how to edit the specified colormap")
        # Hold a reference so it doesn't get GC'ed
        fig = plt.figure()
        figureCanvas = FigureCanvas(fig)
        v = viscm_editor(figure=fig, uniform_space=cm.uniform_space, cmtype=cm.cmtype, method=cm.method, **cm.params)
        mainwindow = EditorWindow(figureCanvas, v)
    else:
        raise RuntimeError("can't happen")

    if args.quit:
        sys.exit()

    figureCanvas.setSizePolicy(QtWidgets.QSizePolicy.Policy.Expanding,
                               QtWidgets.QSizePolicy.Policy.Expanding)
    figureCanvas.updateGeometry()

    mainwindow.resize(800, 600)
    mainwindow.show()

    # PyQt messes up signal handling by default. Python signal handlers (e.g.,
    # the default handler for SIGINT that raises KeyboardInterrupt) can only
    # run when we enter the Python interpreter, which doesn't happen while
    # idling in the Qt mainloop. (Unless we register a timer to poll
    # explicitly.) So here we unregister Python's default signal handler and
    # replace it with... the *operating system's* default signal handler, so
    # instead of a KeyboardInterrupt our process just exits.
    import signal
    signal.signal(signal.SIGINT, signal.SIG_DFL)

    (getattr(app, "exec", None) or getattr(app, "exec_"))()
>>>>>>> d309d513

def about():
    QtWidgets.QMessageBox.about(
        None,
        "VISCM",
        "Copyright (C) 2015-2016 Nathaniel Smith\n"
        + "Copyright (C) 2015-2016 Stéfan van der Walt\n"
        "Copyright (C) 2016 Hankun Zhao",
    )


class ViewerWindow(QtWidgets.QMainWindow):
    def __init__(self, figurecanvas, viscm, cmapname, parent=None):
        QtWidgets.QMainWindow.__init__(self, parent)
        self.setAttribute(Qt.WidgetAttribute.WA_DeleteOnClose)
        self.main_widget = QtWidgets.QWidget(self)
        self.cmapname = cmapname

<<<<<<< HEAD
        file_menu = QtWidgets.QMenu("&File", self)
        file_menu.addAction("&Save", self.save, QtCore.Qt.CTRL + QtCore.Qt.Key_S)
        file_menu.addAction("&Quit", self.fileQuit, QtCore.Qt.CTRL + QtCore.Qt.Key_Q)

        options_menu = QtWidgets.QMenu("&Options", self)
        options_menu.addAction(
            "&Toggle Gamut", self.toggle_gamut, QtCore.Qt.CTRL + QtCore.Qt.Key_G
        )
=======
        file_menu = QtWidgets.QMenu('&File', self)
        file_menu.addAction('&Save', self.save).setShortcut('Ctrl+S')
        file_menu.addAction('&Quit', self.fileQuit).setShortcut('Ctrl+Q')

        options_menu = QtWidgets.QMenu('&Options', self)
        options_menu.addAction(
            '&Toggle Gamut', self.toggle_gamut).setShortcut('Ctrl+G')
>>>>>>> d309d513

        help_menu = QtWidgets.QMenu("&Help", self)
        help_menu.addAction("&About", about)

        self.menuBar().addMenu(file_menu)
        self.menuBar().addMenu(options_menu)
        self.menuBar().addMenu(help_menu)
        self.setWindowTitle("VISCM Editing : " + cmapname)

        self.viscm = viscm
        self.figurecanvas = figurecanvas

        v = QtWidgets.QVBoxLayout(self.main_widget)
        v.addWidget(figurecanvas)

        self.main_widget.setFocus()
        self.setCentralWidget(self.main_widget)

    def toggle_gamut(self):
        self.viscm.toggle_gamut()
        self.figurecanvas.draw()

    def fileQuit(self):
        self.close()

    def closeEvent(self, ce):
        self.fileQuit()

    def save(self):
<<<<<<< HEAD
        fileName, _ = _getSaveFileName(
            caption="Save file",
            directory=self.cmapname + ".png",
            filter="Image Files (*.png *.jpg *.bmp)",
        )
=======
        fileName, _ = QtWidgets.QFileDialog.getSaveFileName(
            self, "Save file", self.cmapname + ".png",
            filter="Image Files (*.png *.jpg *.bmp)")
>>>>>>> d309d513
        if fileName:
            self.viscm.save_figure(fileName)


class EditorWindow(QtWidgets.QMainWindow):
    def __init__(self, figurecanvas, viscm_editor, parent=None):
        QtWidgets.QMainWindow.__init__(self, parent)
        self.setAttribute(Qt.WidgetAttribute.WA_DeleteOnClose)
        self.viscm_editor = viscm_editor

<<<<<<< HEAD
        file_menu = QtWidgets.QMenu("&File", self)
        file_menu.addAction("&Save", self.save, QtCore.Qt.CTRL + QtCore.Qt.Key_S)
        file_menu.addAction("&Export .py", self.export)
        file_menu.addAction("&Quit", self.fileQuit, QtCore.Qt.CTRL + QtCore.Qt.Key_Q)

        options_menu = QtWidgets.QMenu("&Options", self)
        options_menu.addAction(
            "&Load in Viewer", self.loadviewer, QtCore.Qt.CTRL + QtCore.Qt.Key_V
        )
=======
        file_menu = QtWidgets.QMenu('&File', self)
        file_menu.addAction('&Save', self.save).setShortcut('Ctrl+S')
        file_menu.addAction("&Export .py", self.export)
        file_menu.addAction('&Quit', self.fileQuit).setShortcut('Ctrl+Q')

        options_menu = QtWidgets.QMenu('&Options', self)
        options_menu.addAction(
            '&Load in Viewer', self.loadviewer).setShortcut('Ctrl+V')
>>>>>>> d309d513

        help_menu = QtWidgets.QMenu("&Help", self)
        help_menu.addAction("&About", about)

        self.menuBar().addMenu(file_menu)
        self.menuBar().addMenu(options_menu)
        self.menuBar().addMenu(help_menu)
        self.setWindowTitle("VISCM Editing : " + viscm_editor.name)

        self.main_widget = QtWidgets.QWidget(self)

        self.max_slider = QtWidgets.QSlider(Qt.Orientation.Horizontal)
        self.max_slider.setMinimum(0)
        self.max_slider.setMaximum(100)
<<<<<<< HEAD
        self.max_slider.setValue(int(viscm_editor.max_Jp))
        self.max_slider.setTickPosition(QtWidgets.QSlider.TicksBelow)
=======
        self.max_slider.setValue(viscm_editor.max_Jp)
        self.max_slider.setTickPosition(
            QtWidgets.QSlider.TickPosition.TicksBelow)
>>>>>>> d309d513
        self.max_slider.setTickInterval(10)
        self.max_slider.valueChanged.connect(self.updatejp)
        self.max_slider_num = QtWidgets.QLabel(str(viscm_editor.max_Jp))
        self.max_slider_num.setFixedWidth(30)

        self.min_slider = QtWidgets.QSlider(Qt.Orientation.Horizontal)
        self.min_slider.setMinimum(0)
        self.min_slider.setMaximum(100)
<<<<<<< HEAD
        self.min_slider.setValue(int(viscm_editor.min_Jp))
        self.min_slider.setTickPosition(QtWidgets.QSlider.TicksBelow)
=======
        self.min_slider.setValue(viscm_editor.min_Jp)
        self.min_slider.setTickPosition(
            QtWidgets.QSlider.TickPosition.TicksBelow)
>>>>>>> d309d513
        self.min_slider.setTickInterval(10)
        self.min_slider.valueChanged.connect(self.updatejp)
        self.min_slider_num = QtWidgets.QLabel(str(viscm_editor.min_Jp))
        self.min_slider_num.setFixedWidth(30)

        max_slider_layout = QtWidgets.QHBoxLayout()
        max_slider_layout.addWidget(QtWidgets.QLabel("Jp 0"))
        max_slider_layout.addWidget(self.max_slider)
        max_slider_layout.addWidget(self.max_slider_num)
        min_slider_layout = QtWidgets.QHBoxLayout()
        min_slider_layout.addWidget(QtWidgets.QLabel("Jp 1"))
        min_slider_layout.addWidget(self.min_slider)
        min_slider_layout.addWidget(self.min_slider_num)

        figure_layout = QtWidgets.QHBoxLayout()
        figure_layout.addWidget(figurecanvas)

        mainlayout = QtWidgets.QVBoxLayout(self.main_widget)
        mainlayout.addLayout(figure_layout)
        mainlayout.addLayout(max_slider_layout)
        mainlayout.addLayout(min_slider_layout)

        if viscm_editor.cmtype == "diverging":
            smoothness_slider = QtWidgets.QSlider(Qt.Horizontal)
            # We want the slider to vary filter_k exponentially between 5 and
            # 1000. So it should go from [log10(5), log10(1000)]
            # which is about [0.699, 3.0]
            # But QSlider is integer-only, so we also scale up by 1000.
            # smoothness_slider_moved and update_smoothness_slider also have
            # to deal with this.
            smoothness_slider.setMinimum(699)
            smoothness_slider.setMaximum(3000)
            smoothness_slider.setTickPosition(QtWidgets.QSlider.NoTicks)
            smoothness_slider.valueChanged.connect(self.smoothness_slider_moved)

            # maximum width
            smoothness_slider_num = QtWidgets.QLabel("1000.00")
            metrics = QtGui.QFontMetrics(smoothness_slider_num.font())
            max_width = metrics.width("1000.00")
            smoothness_slider_num.setFixedWidth(max_width)
            smoothness_slider_num.setAlignment(Qt.AlignRight)
            self.smoothness_slider_num = smoothness_slider_num

            smoothness_slider_layout = QtWidgets.QHBoxLayout()
            smoothness_slider_layout.addWidget(QtWidgets.QLabel("Transition sharpness"))
            smoothness_slider_layout.addWidget(smoothness_slider)
            smoothness_slider_layout.addWidget(smoothness_slider_num)

            mainlayout.addLayout(smoothness_slider_layout)
            self.smoothness_slider = smoothness_slider

            viscm_editor.cmap_model.filter_k_trigger.add_callback(
                self.update_smoothness_slider
            )

        self.toolbar = self.addToolBar('Tools')
        self.moveAction = self.toolbar.addAction("Drag points")
        self.moveAction.triggered.connect(self.set_move_mode)
        self.moveAction.setCheckable(True)
        self.addAction = self.toolbar.addAction("Add points")
        self.addAction.triggered.connect(self.set_add_mode)
        self.addAction.setCheckable(True)
        self.removeAction = self.toolbar.addAction("Remove points")
        self.removeAction.triggered.connect(self.set_remove_mode)
        self.removeAction.setCheckable(True)
        self.toolbar.addSeparator()
        self.swapAction = self.toolbar.addAction("Flip brightness")
        self.swapAction.triggered.connect(self.swapjp)
        self.toolbar.addSeparator()
        renameAction = self.toolbar.addAction("Rename colormap")
        renameAction.triggered.connect(self.rename)
<<<<<<< HEAD

        saveAction = QtWidgets.QAction("Save", self)
        saveAction.triggered.connect(self.save)

        self.toolbar = self.addToolBar("Tools")
        self.toolbar.addAction(self.moveAction)
        self.toolbar.addAction(self.addAction)
        self.toolbar.addAction(self.removeAction)
        self.toolbar.addSeparator()
        self.toolbar.addAction(self.swapAction)
        self.toolbar.addSeparator()
        self.toolbar.addAction(renameAction)
        self.toolbar.addAction(saveAction)

=======
        saveAction = self.toolbar.addAction("Save")
        saveAction.triggered.connect(self.save)

>>>>>>> d309d513
        self.moveAction.setChecked(True)

        self.main_widget.setFocus()
        figurecanvas.setFocus()
        figurecanvas.setFocusPolicy(Qt.FocusPolicy.StrongFocus)
        self.setCentralWidget(self.main_widget)

    def rename(self):
        name, ok = QtWidgets.QInputDialog.getText(
            self, "Rename your colormap", "Enter a name", text=self.viscm_editor.name
        )
        self.viscm_editor.name = name
        self.setWindowTitle("VISCM Editing : " + self.viscm_editor.name)

    def smoothness_slider_moved(self):
        num = 10 ** (self.smoothness_slider.value() / 1000)
        self.smoothness_slider_num.setText(str(num))
        self.viscm_editor.cmap_model.set_filter_k(num)

    def update_smoothness_slider(self):
        filter_k = self.viscm_editor.cmap_model.filter_k
        self.smoothness_slider_num.setText(f"{filter_k:0.2f}")
        self.smoothness_slider.setValue(int(round(np.log10(filter_k) * 1000)))

    def swapjp(self):
        jp1, jp2 = self.min_slider.value(), self.max_slider.value()
        self.min_slider.setValue(int(jp2))
        self.max_slider.setValue(int(jp1))
        self.updatejp()

    def updatejp(self):
        minval = self.min_slider.value()
        maxval = self.max_slider.value()
        self.viscm_editor._jp_update(minval, maxval)
        self.min_slider_num.setText(str(minval))
        self.max_slider_num.setText(str(maxval))

    def set_move_mode(self):
        self.addAction.setChecked(False)
        self.removeAction.setChecked(False)
        self.viscm_editor.bezier_builder.mode = "move"

    def set_add_mode(self):
        self.moveAction.setChecked(False)
        self.removeAction.setChecked(False)
        self.viscm_editor.bezier_builder.mode = "add"

    def set_remove_mode(self):
        self.addAction.setChecked(False)
        self.moveAction.setChecked(False)
        self.viscm_editor.bezier_builder.mode = "remove"

    def export(self):
<<<<<<< HEAD
        fileName, _ = _getSaveFileName(
            caption="Export file",
            directory=self.viscm_editor.name + ".py",
            filter=".py (*.py)",
        )
=======
        fileName, _ = QtWidgets.QFileDialog.getSaveFileName(
            self, "Export file", self.viscm_editor.name + ".py",
            filter=".py (*.py)")
>>>>>>> d309d513
        if fileName:
            self.viscm_editor.export_py(fileName)

    def fileQuit(self):
        self.close()

    def closeEvent(self, ce):
        self.fileQuit()

    def save(self):
<<<<<<< HEAD
        fileName, _ = _getSaveFileName(
            caption="Save file",
            directory=self.viscm_editor.name + ".jscm",
            filter="JSCM Files (*.jscm)",
        )
=======
        fileName, _ = QtWidgets.QFileDialog.getSaveFileName(
            self, "Save file", self.viscm_editor.name + ".jscm",
            filter="JSCM Files (*.jscm)")
>>>>>>> d309d513
        if fileName:
            self.viscm_editor.save_colormap(fileName)

    def loadviewer(self):
        newfig = plt.figure()
        newcanvas = FigureCanvas(newfig)
        cm = self.viscm_editor.show_viscm()
        v = viscm(cm, name=self.viscm_editor.name, figure=newfig)

<<<<<<< HEAD
        newcanvas.setSizePolicy(
            QtWidgets.QSizePolicy.Expanding, QtWidgets.QSizePolicy.Expanding
        )
=======
        newcanvas.setSizePolicy(QtWidgets.QSizePolicy.Policy.Expanding,
                                QtWidgets.QSizePolicy.Policy.Expanding)
>>>>>>> d309d513
        newcanvas.updateGeometry()

        newwindow = ViewerWindow(newcanvas, v, self.viscm_editor.name, parent=self)
        newwindow.resize(800, 600)

        newwindow.show()<|MERGE_RESOLUTION|>--- conflicted
+++ resolved
@@ -15,11 +15,7 @@
 # matplotlib.rcParams['backend'] = "QT4AGG"
 # Do this first before any other matplotlib imports, to force matplotlib to
 # use a Qt backend
-<<<<<<< HEAD
-from matplotlib.backends.qt_compat import QtCore, QtGui, QtWidgets, _getSaveFileName
-=======
-from matplotlib.backends.qt_compat import QtWidgets, QtCore, QtGui
->>>>>>> d309d513
+from matplotlib.backends.qt_compat import QtCore, QtGui, QtWidgets
 
 try:
     from matplotlib.backends.backend_qtagg import FigureCanvasQTAgg as FigureCanvas
@@ -44,13 +40,9 @@
 
 from .minimvc import Trigger
 
-<<<<<<< HEAD
-=======
-
 Qt = QtCore.Qt
 
 
->>>>>>> d309d513
 # The correct L_A value for the standard sRGB viewing conditions is:
 #   (64 / np.pi) / 5
 # Due to an error in our color conversion code, the matplotlib colormaps were
@@ -1071,115 +1063,7 @@
             self.can_edit = False
             self.cmap = lookup_colormap_by_name(path)
             self.name = path
-<<<<<<< HEAD
-
-=======
-        
-
-def main(argv):
-    import argparse
-
-    # Usage:
-    #   python -m viscm
-    #   python -m viscm edit
-    #   python -m viscm edit <file.py>
-    #      (file.py must define some appropriate globals)
-    #   python -m viscm view <file.py>
-    #      (file.py must define a global named "test_cm")
-    #   python -m viscm view "matplotlib builtin colormap"
-    #   python -m viscm view --save=foo.png ...
-
-    parser = argparse.ArgumentParser(
-        prog="python -m viscm",
-        description="A colormap tool.",
-    )
-    parser.add_argument("action", metavar="ACTION",
-                        help="'edit' or 'view' (or 'show', same as 'view')",
-                        choices=["edit", "view", "show"],
-                        default="edit",
-                        nargs="?")
-    parser.add_argument("colormap", metavar="COLORMAP",
-                        default=None,
-                        help="A .json file saved from the editor, or "
-                             "the name of a matplotlib builtin colormap",
-                        nargs="?")
-    parser.add_argument("--uniform-space", metavar="SPACE",
-                        default="CAM02-UCS",
-                        dest="uniform_space",
-                        help="The perceptually uniform space to use. Usually "
-                        "you should leave this alone. You can pass 'CIELab' "
-                        "if you're curious how uniform some colormap is in "
-                        "CIELab space. You can pass 'buggy-CAM02-UCS' if "
-                        "you're trying to reproduce the matplotlib colormaps "
-                        "(which turn out to have had a small bug in the "
-                        "assumed sRGB viewing conditions) from their bezier "
-                        "curves.")
-    parser.add_argument("-t", "--type", type=str,
-                        default="linear", choices=["linear", "diverging", "diverging-continuous"],
-                        help="Choose a colormap type. Supported options are 'linear', 'diverging', and 'diverging-continuous")
-    parser.add_argument("-m", "--method", type=str,
-                        default="CatmulClark", choices=["Bezier", "CatmulClark"],
-                        help="Choose a spline construction method. 'CatmulClark' is the default, but you may choose the legacy option 'Bezier'")
-    parser.add_argument("--save", metavar="FILE",
-                        default=None,
-                        help="Immediately save visualization to a file "
-                             "(view-mode only).")
-    parser.add_argument("--quit", default=False, action="store_true",
-                        help="Quit immediately after starting "
-                             "(useful with --save).")
-    args = parser.parse_args(argv)
-
-    cm = Colormap(args.type, args.method, args.uniform_space)
-    app = QtWidgets.QApplication([])
-
-    if args.colormap:
-        cm.load(args.colormap)
-
-
-    # Easter egg! I keep typing 'show' instead of 'view' so accept both
-    if args.action in ("view", "show"):
-        if cm is None:
-            sys.exit("Please specify a colormap")
-        fig = plt.figure()
-        figureCanvas = FigureCanvas(fig)
-        v = viscm(cm.cmap, name=cm.name, figure=fig, uniform_space=cm.uniform_space)
-        mainwindow = ViewerWindow(figureCanvas, v, cm.name)
-        if args.save is not None:
-            v.figure.set_size_inches(20, 12)
-            v.figure.savefig(args.save)
-    elif args.action == "edit":
-        if not cm.can_edit:
-            sys.exit("Sorry, I don't know how to edit the specified colormap")
-        # Hold a reference so it doesn't get GC'ed
-        fig = plt.figure()
-        figureCanvas = FigureCanvas(fig)
-        v = viscm_editor(figure=fig, uniform_space=cm.uniform_space, cmtype=cm.cmtype, method=cm.method, **cm.params)
-        mainwindow = EditorWindow(figureCanvas, v)
-    else:
-        raise RuntimeError("can't happen")
-
-    if args.quit:
-        sys.exit()
-
-    figureCanvas.setSizePolicy(QtWidgets.QSizePolicy.Policy.Expanding,
-                               QtWidgets.QSizePolicy.Policy.Expanding)
-    figureCanvas.updateGeometry()
-
-    mainwindow.resize(800, 600)
-    mainwindow.show()
-
-    # PyQt messes up signal handling by default. Python signal handlers (e.g.,
-    # the default handler for SIGINT that raises KeyboardInterrupt) can only
-    # run when we enter the Python interpreter, which doesn't happen while
-    # idling in the Qt mainloop. (Unless we register a timer to poll
-    # explicitly.) So here we unregister Python's default signal handler and
-    # replace it with... the *operating system's* default signal handler, so
-    # instead of a KeyboardInterrupt our process just exits.
-    import signal
-    signal.signal(signal.SIGINT, signal.SIG_DFL)
-
-    (getattr(app, "exec", None) or getattr(app, "exec_"))()
->>>>>>> d309d513
+
 
 def about():
     QtWidgets.QMessageBox.about(
@@ -1198,24 +1082,12 @@
         self.main_widget = QtWidgets.QWidget(self)
         self.cmapname = cmapname
 
-<<<<<<< HEAD
         file_menu = QtWidgets.QMenu("&File", self)
-        file_menu.addAction("&Save", self.save, QtCore.Qt.CTRL + QtCore.Qt.Key_S)
-        file_menu.addAction("&Quit", self.fileQuit, QtCore.Qt.CTRL + QtCore.Qt.Key_Q)
+        file_menu.addAction("&Save", self.save).setShortcut("Ctrl+S")
+        file_menu.addAction("&Quit", self.fileQuit).setShortcut("Ctrl+Q")
 
         options_menu = QtWidgets.QMenu("&Options", self)
-        options_menu.addAction(
-            "&Toggle Gamut", self.toggle_gamut, QtCore.Qt.CTRL + QtCore.Qt.Key_G
-        )
-=======
-        file_menu = QtWidgets.QMenu('&File', self)
-        file_menu.addAction('&Save', self.save).setShortcut('Ctrl+S')
-        file_menu.addAction('&Quit', self.fileQuit).setShortcut('Ctrl+Q')
-
-        options_menu = QtWidgets.QMenu('&Options', self)
-        options_menu.addAction(
-            '&Toggle Gamut', self.toggle_gamut).setShortcut('Ctrl+G')
->>>>>>> d309d513
+        options_menu.addAction("&Toggle Gamut", self.toggle_gamut).setShortcut("Ctrl+G")
 
         help_menu = QtWidgets.QMenu("&Help", self)
         help_menu.addAction("&About", about)
@@ -1245,17 +1117,12 @@
         self.fileQuit()
 
     def save(self):
-<<<<<<< HEAD
-        fileName, _ = _getSaveFileName(
+        fileName, _ = QtWidgets.QFileDialog.getSaveFileName(
+            self,
             caption="Save file",
             directory=self.cmapname + ".png",
             filter="Image Files (*.png *.jpg *.bmp)",
         )
-=======
-        fileName, _ = QtWidgets.QFileDialog.getSaveFileName(
-            self, "Save file", self.cmapname + ".png",
-            filter="Image Files (*.png *.jpg *.bmp)")
->>>>>>> d309d513
         if fileName:
             self.viscm.save_figure(fileName)
 
@@ -1266,26 +1133,13 @@
         self.setAttribute(Qt.WidgetAttribute.WA_DeleteOnClose)
         self.viscm_editor = viscm_editor
 
-<<<<<<< HEAD
         file_menu = QtWidgets.QMenu("&File", self)
-        file_menu.addAction("&Save", self.save, QtCore.Qt.CTRL + QtCore.Qt.Key_S)
+        file_menu.addAction("&Save", self.save).setShortcut("Ctrl+S")
         file_menu.addAction("&Export .py", self.export)
-        file_menu.addAction("&Quit", self.fileQuit, QtCore.Qt.CTRL + QtCore.Qt.Key_Q)
+        file_menu.addAction("&Quit", self.fileQuit).setShortcut("Ctrl+Q")
 
         options_menu = QtWidgets.QMenu("&Options", self)
-        options_menu.addAction(
-            "&Load in Viewer", self.loadviewer, QtCore.Qt.CTRL + QtCore.Qt.Key_V
-        )
-=======
-        file_menu = QtWidgets.QMenu('&File', self)
-        file_menu.addAction('&Save', self.save).setShortcut('Ctrl+S')
-        file_menu.addAction("&Export .py", self.export)
-        file_menu.addAction('&Quit', self.fileQuit).setShortcut('Ctrl+Q')
-
-        options_menu = QtWidgets.QMenu('&Options', self)
-        options_menu.addAction(
-            '&Load in Viewer', self.loadviewer).setShortcut('Ctrl+V')
->>>>>>> d309d513
+        options_menu.addAction("&Load in Viewer", self.loadviewer).setShortcut("Ctrl+V")
 
         help_menu = QtWidgets.QMenu("&Help", self)
         help_menu.addAction("&About", about)
@@ -1300,14 +1154,8 @@
         self.max_slider = QtWidgets.QSlider(Qt.Orientation.Horizontal)
         self.max_slider.setMinimum(0)
         self.max_slider.setMaximum(100)
-<<<<<<< HEAD
         self.max_slider.setValue(int(viscm_editor.max_Jp))
-        self.max_slider.setTickPosition(QtWidgets.QSlider.TicksBelow)
-=======
-        self.max_slider.setValue(viscm_editor.max_Jp)
-        self.max_slider.setTickPosition(
-            QtWidgets.QSlider.TickPosition.TicksBelow)
->>>>>>> d309d513
+        self.max_slider.setTickPosition(QtWidgets.QSlider.TickPosition.TicksBelow)
         self.max_slider.setTickInterval(10)
         self.max_slider.valueChanged.connect(self.updatejp)
         self.max_slider_num = QtWidgets.QLabel(str(viscm_editor.max_Jp))
@@ -1316,14 +1164,8 @@
         self.min_slider = QtWidgets.QSlider(Qt.Orientation.Horizontal)
         self.min_slider.setMinimum(0)
         self.min_slider.setMaximum(100)
-<<<<<<< HEAD
         self.min_slider.setValue(int(viscm_editor.min_Jp))
-        self.min_slider.setTickPosition(QtWidgets.QSlider.TicksBelow)
-=======
-        self.min_slider.setValue(viscm_editor.min_Jp)
-        self.min_slider.setTickPosition(
-            QtWidgets.QSlider.TickPosition.TicksBelow)
->>>>>>> d309d513
+        self.min_slider.setTickPosition(QtWidgets.QSlider.TickPosition.TicksBelow)
         self.min_slider.setTickInterval(10)
         self.min_slider.valueChanged.connect(self.updatejp)
         self.min_slider_num = QtWidgets.QLabel(str(viscm_editor.min_Jp))
@@ -1379,7 +1221,7 @@
                 self.update_smoothness_slider
             )
 
-        self.toolbar = self.addToolBar('Tools')
+        self.toolbar = self.addToolBar("Tools")
         self.moveAction = self.toolbar.addAction("Drag points")
         self.moveAction.triggered.connect(self.set_move_mode)
         self.moveAction.setCheckable(True)
@@ -1389,32 +1231,17 @@
         self.removeAction = self.toolbar.addAction("Remove points")
         self.removeAction.triggered.connect(self.set_remove_mode)
         self.removeAction.setCheckable(True)
+
         self.toolbar.addSeparator()
         self.swapAction = self.toolbar.addAction("Flip brightness")
         self.swapAction.triggered.connect(self.swapjp)
+
         self.toolbar.addSeparator()
         renameAction = self.toolbar.addAction("Rename colormap")
         renameAction.triggered.connect(self.rename)
-<<<<<<< HEAD
-
-        saveAction = QtWidgets.QAction("Save", self)
-        saveAction.triggered.connect(self.save)
-
-        self.toolbar = self.addToolBar("Tools")
-        self.toolbar.addAction(self.moveAction)
-        self.toolbar.addAction(self.addAction)
-        self.toolbar.addAction(self.removeAction)
-        self.toolbar.addSeparator()
-        self.toolbar.addAction(self.swapAction)
-        self.toolbar.addSeparator()
-        self.toolbar.addAction(renameAction)
-        self.toolbar.addAction(saveAction)
-
-=======
         saveAction = self.toolbar.addAction("Save")
         saveAction.triggered.connect(self.save)
 
->>>>>>> d309d513
         self.moveAction.setChecked(True)
 
         self.main_widget.setFocus()
@@ -1468,17 +1295,12 @@
         self.viscm_editor.bezier_builder.mode = "remove"
 
     def export(self):
-<<<<<<< HEAD
-        fileName, _ = _getSaveFileName(
+        fileName, _ = QtWidgets.QFileDialog.getSaveFileName(
+            self,
             caption="Export file",
             directory=self.viscm_editor.name + ".py",
             filter=".py (*.py)",
         )
-=======
-        fileName, _ = QtWidgets.QFileDialog.getSaveFileName(
-            self, "Export file", self.viscm_editor.name + ".py",
-            filter=".py (*.py)")
->>>>>>> d309d513
         if fileName:
             self.viscm_editor.export_py(fileName)
 
@@ -1489,17 +1311,12 @@
         self.fileQuit()
 
     def save(self):
-<<<<<<< HEAD
-        fileName, _ = _getSaveFileName(
+        fileName, _ = QtWidgets.QFileDialog.getSaveFileName(
+            self,
             caption="Save file",
             directory=self.viscm_editor.name + ".jscm",
             filter="JSCM Files (*.jscm)",
         )
-=======
-        fileName, _ = QtWidgets.QFileDialog.getSaveFileName(
-            self, "Save file", self.viscm_editor.name + ".jscm",
-            filter="JSCM Files (*.jscm)")
->>>>>>> d309d513
         if fileName:
             self.viscm_editor.save_colormap(fileName)
 
@@ -1509,14 +1326,10 @@
         cm = self.viscm_editor.show_viscm()
         v = viscm(cm, name=self.viscm_editor.name, figure=newfig)
 
-<<<<<<< HEAD
         newcanvas.setSizePolicy(
-            QtWidgets.QSizePolicy.Expanding, QtWidgets.QSizePolicy.Expanding
-        )
-=======
-        newcanvas.setSizePolicy(QtWidgets.QSizePolicy.Policy.Expanding,
-                                QtWidgets.QSizePolicy.Policy.Expanding)
->>>>>>> d309d513
+            QtWidgets.QSizePolicy.Policy.Expanding,
+            QtWidgets.QSizePolicy.Policy.Expanding,
+        )
         newcanvas.updateGeometry()
 
         newwindow = ViewerWindow(newcanvas, v, self.viscm_editor.name, parent=self)
