--- conflicted
+++ resolved
@@ -490,7 +490,7 @@
 
 class viscm_editor(object):
     def __init__(self, figure=None, uniform_space="CAM02-UCS",
-                 min_Jp=15, max_Jp=95, xp=None, yp=None, cmtype="linear", filter_k=10, fixed=-1, name="new cm", method="CatmulClark"):
+                 min_Jp=15, max_Jp=95, xp=None, yp=None, cmtype="linear", filter_k=3, fixed=-1, name="new cm", method="CatmulClark"):
         from .bezierbuilder import SingleBezierCurveModel, TwoBezierCurveModel, ControlPointBuilder, ControlPointModel
         if figure is None:
             figure = plt.figure()
@@ -676,7 +676,6 @@
         at = np.linspace(0, 1, num)
         if self.cmtype == "diverging":
             from scipy.special import erf
-            print(self.filter_k)
             at = 1 + 2 * np.cumsum(erf(10 ** self.filter_k * (at - 0.5))) / num
         Jp = (self.max_Jp - self.min_Jp) * at + self.min_Jp
         return Jp, ap, bp
@@ -1134,23 +1133,6 @@
 
         figure_layout = QtWidgets.QHBoxLayout()
         figure_layout.addWidget(figurecanvas)
-<<<<<<< HEAD
-=======
-        if viscm_editor.cmtype == "diverging":
-            self.smoothness_slider = QtWidgets.QSlider(QtCore.Qt.Vertical)
-            # QSlider is integer-only, and we want floats between [log10(5), 3]
-            # So we scale up by 1000 and the edit_smoothness callback fixes it
-            # up.
-            self.smoothness_slider.setMinimum(699)
-            self.smoothness_slider.setMaximum(3000)
-            self.smoothness_slider.setValue(viscm_editor.cmap_model.filter_k * 1000)
-            self.smoothness_slider.setTickPosition(QtWidgets.QSlider.NoTicks)
-            self.smoothness_slider.valueChanged.connect(self.edit_smoothness)
-            figure_layout.addWidget(self.smoothness_slider)
-
-
-
->>>>>>> 56255bcf
 
         mainlayout = QtWidgets.QVBoxLayout(self.main_widget)
         mainlayout.addLayout(figure_layout)
@@ -1158,15 +1140,17 @@
         mainlayout.addLayout(min_slider_layout)
 
         if viscm_editor.cmtype == "diverging":
+            # QSlider is integer-only, and we want floats between [log10(5), 3]
+            # So we scale up by 1000 and the edit_smoothness callback fixes it
+            # up.
             smoothness_slider = QtWidgets.QSlider(QtCore.Qt.Horizontal)
-            smoothness_slider.setMinimum(0)
-            smoothness_slider.setMaximum(100)
-            smoothness_slider.setValue(viscm_editor.filter_k * 5)
-            smoothness_slider.setTickPosition(QtWidgets.QSlider.TicksBelow)
-            smoothness_slider.setTickInterval(100)
+            smoothness_slider.setMinimum(699)
+            smoothness_slider.setMaximum(3000)
+            smoothness_slider.setValue(1)  # Fixme
+            smoothness_slider.setTickPosition(QtWidgets.QSlider.NoTicks)
             smoothness_slider.valueChanged.connect(self.edit_smoothness)
 
-            smoothness_slider_num = QtWidgets.QLabel(str(viscm_editor.filter_k))
+            smoothness_slider_num = QtWidgets.QLabel(str(viscm_editor.cmap_model.filter_k))
             smoothness_slider_num.setFixedWidth(30)
             self.smoothness_slider_num = smoothness_slider_num
 
@@ -1224,12 +1208,8 @@
         self.setWindowTitle("VISCM Editing : " + self.viscm_editor.name)
 
     def edit_smoothness(self):
-<<<<<<< HEAD
-        num = self.smoothness_slider.value() / 5;
+        num = self.smoothness_slider.value() / 1000
         self.smoothness_slider_num.setText(str(num))
-=======
-        num = self.smoothness_slider.value() / 1000
->>>>>>> 56255bcf
         self.viscm_editor._filter_k_update(num)
 
     def swapjp(self):
