--- conflicted
+++ resolved
@@ -14,19 +14,12 @@
   Nathaniel J. Smith <njs@pobox.com> and Stéfan van der Walt <stefanv@berkeley.edu>
 
 Dependencies:
-<<<<<<< HEAD
   * Python 3.9+
   * `colorspacious <https://pypi.python.org/pypi/colorspacious>`_ 1.1+
   * Matplotlib 3.5+
   * NumPy 1.22+
   * SciPy 1.8+
-=======
-  * Python 2.6+, or 3.3+
-  * `colorspacious <https://pypi.python.org/pypi/colorspacious>`_
-  * Matplotlib
-  * NumPy
-  * one of PyQt6, PySide6, PyQt5 (>=5.13.1), or PySide2
->>>>>>> d309d513
+  * one of PyQt6, PySide6
 
 License:
   MIT, see `LICENSE <LICENSE>`__ for details.
